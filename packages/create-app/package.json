{
  "name": "@backstage/create-app",
  "description": "Create app package for Backstage",
  "version": "0.3.1",
  "private": false,
  "publishConfig": {
    "access": "public"
  },
  "homepage": "https://backstage.io",
  "repository": {
    "type": "git",
    "url": "https://github.com/backstage/backstage",
    "directory": "packages/create-app"
  },
  "keywords": [
    "backstage"
  ],
  "license": "Apache-2.0",
  "main": "dist/index.cjs.js",
  "bin": {
    "backstage-create-app": "bin/backstage-create-app"
  },
  "scripts": {
    "build": "backstage-cli build --outputs cjs",
    "lint": "backstage-cli lint",
    "clean": "backstage-cli clean",
    "start": "nodemon --"
  },
  "dependencies": {
    "@backstage/cli-common": "^0.1.1",
    "chalk": "^4.0.0",
    "commander": "^6.1.0",
    "fs-extra": "^9.0.0",
    "handlebars": "^4.7.3",
    "inquirer": "^7.0.4",
    "ora": "^4.0.3",
    "recursive-readdir": "^2.2.2"
  },
  "devDependencies": {
    "@backstage/backend-common": "^0.4.1",
    "@backstage/catalog-model": "^0.6.0",
    "@backstage/cli": "^0.4.4",
    "@backstage/config": "^0.1.2",
    "@backstage/core": "^0.4.3",
    "@backstage/plugin-api-docs": "^0.4.2",
    "@backstage/plugin-app-backend": "^0.3.3",
    "@backstage/plugin-auth-backend": "^0.2.8",
    "@backstage/plugin-catalog": "^0.2.9",
    "@backstage/plugin-catalog-backend": "^0.5.1",
    "@backstage/plugin-catalog-import": "^0.3.2",
    "@backstage/plugin-circleci": "^0.2.5",
    "@backstage/plugin-explore": "^0.2.2",
    "@backstage/plugin-github-actions": "^0.2.6",
    "@backstage/plugin-lighthouse": "^0.2.6",
    "@backstage/plugin-proxy-backend": "^0.2.3",
<<<<<<< HEAD
=======
    "@backstage/plugin-register-component": "^0.2.6",
>>>>>>> e1bdb932
    "@backstage/plugin-rollbar-backend": "^0.1.5",
    "@backstage/plugin-scaffolder": "^0.3.5",
    "@backstage/plugin-search": "^0.2.4",
    "@backstage/plugin-scaffolder-backend": "^0.3.6",
    "@backstage/plugin-tech-radar": "^0.3.1",
    "@backstage/plugin-techdocs": "^0.5.2",
    "@backstage/plugin-techdocs-backend": "^0.5.1",
    "@backstage/plugin-user-settings": "^0.2.3",
    "@backstage/test-utils": "^0.1.6",
    "@backstage/theme": "^0.2.2",
    "@types/fs-extra": "^9.0.1",
    "@types/inquirer": "^7.3.1",
    "@types/ora": "^3.2.0",
    "@types/react-dev-utils": "^9.0.4",
    "@types/recursive-readdir": "^2.2.0",
    "ts-node": "^8.6.2"
  },
  "nodemonConfig": {
    "watch": "./src",
    "exec": "bin/backstage-create-app",
    "ext": "ts"
  },
  "files": [
    "bin",
    "dist",
    "templates"
  ]
}<|MERGE_RESOLUTION|>--- conflicted
+++ resolved
@@ -53,10 +53,6 @@
     "@backstage/plugin-github-actions": "^0.2.6",
     "@backstage/plugin-lighthouse": "^0.2.6",
     "@backstage/plugin-proxy-backend": "^0.2.3",
-<<<<<<< HEAD
-=======
-    "@backstage/plugin-register-component": "^0.2.6",
->>>>>>> e1bdb932
     "@backstage/plugin-rollbar-backend": "^0.1.5",
     "@backstage/plugin-scaffolder": "^0.3.5",
     "@backstage/plugin-search": "^0.2.4",
