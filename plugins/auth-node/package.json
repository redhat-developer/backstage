--- conflicted
+++ resolved
@@ -31,12 +31,8 @@
     "winston": "^3.2.1"
   },
   "devDependencies": {
-<<<<<<< HEAD
-    "@backstage/cli": "^0.17.0-next.1",
+    "@backstage/cli": "^0.17.0",
     "lodash": "^4.17.21",
-=======
-    "@backstage/cli": "^0.17.0",
->>>>>>> b671ca3a
     "msw": "^0.35.0",
     "uuid": "^8.0.0"
   },
